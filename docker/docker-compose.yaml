--- conflicted
+++ resolved
@@ -78,14 +78,7 @@
             capabilities: [ gpu ]
 
 services:
-<<<<<<< HEAD
-  # This service is the base Orbit image
-  orbit-base:
-    profiles: ["base"]
-    env_file: .env.base
-=======
   orbit:
->>>>>>> 38ad5a21
     build:
       context: ../
       dockerfile: docker/Dockerfile.base
@@ -93,51 +86,6 @@
         - ISAACSIM_VERSION=${ISAACSIM_VERSION}
         - ISAACSIM_PATH=${DOCKER_ISAACSIM_PATH}
         - DOCKER_USER_HOME=${DOCKER_USER_HOME}
-<<<<<<< HEAD
-    image: orbit-base
-    container_name: orbit-base
-    environment:
-      # We set DOCKER_ISAACSIM_PATH and then forward it to ISAACSIM_PATH within
-      # the container to avoid collision with pre-existing ISAACSIM_PATH env vars
-      # that could come from installing Orbit on the local machine, causing build errors.
-      # We can't just define this in the .env file because shell envars take precedence
-      # https://docs.docker.com/compose/environment-variables/envvars-precedence/
-      - ISAACSIM_PATH=${DOCKER_ISAACSIM_PATH}
-      # This should also be enabled for X11 forwarding
-      # - DISPLAY=${DISPLAY}
-    volumes: *default-orbit-volumes
-    network_mode: host
-    deploy: *default-orbit-deploy
-    # This is the entrypoint for the container
-    entrypoint: bash
-    stdin_open: true
-    tty: true
-
-  # This service adds a ROS2 Humble
-  # installation on top of the base image
-  orbit-ros2:
-    profiles: ["ros2"]
-    env_file:
-      - .env.base
-      - .env.ros2
-    build:
-      context: ../
-      dockerfile: docker/Dockerfile.ros2
-      args:
-          # ROS2_APT_PACKAGE will default to NONE. This is to
-          # avoid a warning message when building only the base profile
-          # with the .env.base file
-        - ROS2_APT_PACKAGE=${ROS2_APT_PACKAGE:-NONE}
-        - DOCKER_USER_HOME=${DOCKER_USER_HOME}
-    image: orbit-ros2
-    container_name: orbit-ros2
-    environment:
-      - ISAACSIM_PATH=${DOCKER_ISAACSIM_PATH}
-    volumes: *default-orbit-volumes
-    network_mode: host
-    deploy: *default-orbit-deploy
-    # This is the entrypoint for the container
-=======
     image: orbit
     container_name: orbit
     env_file:
@@ -205,7 +153,6 @@
             - driver: nvidia
               count: all
               capabilities: [gpu]
->>>>>>> 38ad5a21
     entrypoint: bash
     stdin_open: true
     tty: true
