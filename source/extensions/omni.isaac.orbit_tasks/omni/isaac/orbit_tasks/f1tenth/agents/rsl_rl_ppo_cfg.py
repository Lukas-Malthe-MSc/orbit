--- conflicted
+++ resolved
@@ -25,26 +25,7 @@
     experiment_name = "f1tenth"
     empirical_normalization = False
     device = "cuda:0"
-<<<<<<< HEAD
     # policy = RslRlPpoActorCriticCfg(
-=======
-    policy = RslRlActorCriticRecurrentCfg(
-        init_noise_std=1.0,
-        actor_hidden_dims=[512, 256, 128],
-        critic_hidden_dims=[512, 256, 128],
-        activation="elu",
-        # rnn_hidden_size=512,
-        # rnn_num_layers=3,
-    )
-    
-    # policy = RslRlPpoActorCriticCfg(
-    #     init_noise_std=1.0,
-    #     actor_hidden_dims=[512, 256, 128],
-    #     critic_hidden_dims=[512, 256, 128],
-    #     activation="elu",
-    # )
-    # policy = RslRlActorCriticRecurrentCfg(
->>>>>>> 10847cde
     #     init_noise_std=1.0,
     #     actor_hidden_dims=[512, 256, 128],
     #     critic_hidden_dims=[512, 256, 128],
