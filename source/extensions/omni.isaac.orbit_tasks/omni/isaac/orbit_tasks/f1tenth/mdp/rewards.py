--- conflicted
+++ resolved
@@ -38,7 +38,6 @@
     asset: RigidObject = env.scene[asset_cfg.name]
     return torch.max(asset.data.root_lin_vel_b[:, 0], torch.zeros(asset.data.root_lin_vel_b[:, 0].shape, device=asset.device))
 
-<<<<<<< HEAD
 def distance_traveled_reward(env: RLTaskEnv, asset_cfg: SceneEntityCfg = SceneEntityCfg("robot")) -> torch.Tensor:
     """
     Calculates the reward based on the distance traveled by the asset in the forward direction.
@@ -108,8 +107,6 @@
 
     return reward
 
-=======
->>>>>>> 10847cde
 
 
 def lidar_min_distance(env: RLTaskEnv, sensor_cfg: SceneEntityCfg) -> torch.Tensor:
