--- conflicted
+++ resolved
@@ -48,14 +48,6 @@
 import torch
 from datetime import datetime
 
-<<<<<<< HEAD
-=======
-import carb
-
-# sys.path.insert(0, os.path.abspath(os.path.join(os.getcwd(), "..")))
-# print(sys.path)
-
->>>>>>> 38ad5a21
 from rsl_rl.runners import OnPolicyRunner
 
 from omni.isaac.orbit.envs import RLTaskEnvCfg
